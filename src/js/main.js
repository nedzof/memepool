import { showModal, hideModal, initializeModal, showError } from './modal.js';
import { showWalletSelection, setupWalletSelectionEvents, handleConnectWalletClick } from './wallet/walletSelection.js';
import { detectAvailableWallets, initializeWallet } from './wallet/config.js';
import { initializeSeedModal } from './wallet/modals/seedModal.js';
import { startWalletSetup } from './wallet/setup.js';
import { initializeBlocks, shiftBlocks } from './blocks.js';
import { initializeSubmissions } from './submissions.js';
import { initializeWalletUI } from './wallet/walletUIManager.js';
import { setupMainWalletEvents } from './wallet/walletEvents.js';
<<<<<<< HEAD
import { VideoUploader } from './video-upload';
=======
import { updateWalletUI } from './wallet/walletUIManager.js';
import { updateHeaderWalletButton, initializeHeader } from './header.js';
>>>>>>> 794eaa94

// Initialize main wallet modal when loaded
function initializeMainWalletModal() {
    console.log('Initializing main wallet modal...');
    const mainWalletModal = document.getElementById('mainWalletModal');
    if (mainWalletModal) {
        console.log('Found main wallet modal, setting up events');
        setupMainWalletEvents();
    } else {
        console.log('Main wallet modal not found, will try again');
        setTimeout(initializeMainWalletModal, 100);
    }
}

// Expose wallet functions globally
window.showWalletSelection = function() {
    console.log('Showing wallet selection modal');
    const modal = document.getElementById('walletSelectionModal');
    if (!modal) {
        console.error('Wallet selection modal not found');
        return;
    }
    showModal('walletSelectionModal');
};

// Make wallet setup function available globally
window.startWalletSetup = startWalletSetup;

// Add compete button handler
function setupCompeteButton() {
    const competeButton = document.querySelector('[data-compete-button]');
    if (competeButton) {
        competeButton.addEventListener('click', () => {
            console.log('Compete button clicked, showing video modal');
            showModal('videoModal');
        });
    } else {
        console.warn('Compete button not found, will try again');
        setTimeout(setupCompeteButton, 100);
    }
}

async function loadMainContent() {
    try {
        const response = await fetch('/src/components/main-content.html');
        if (!response.ok) {
            throw new Error(`Failed to load main content: ${response.status}`);
        }
        const html = await response.text();
        const mainElement = document.querySelector('main');
        if (mainElement) {
            mainElement.innerHTML = html;
            // Add event listener to shift blocks button after content is loaded
            const shiftBlocksBtn = document.querySelector('.shift-blocks');
            if (shiftBlocksBtn) {
                shiftBlocksBtn.addEventListener('click', () => {
                    console.log('Shift blocks clicked');
                    shiftBlocks();
                });
            } else {
                console.error('Shift blocks button not found');
            }

            // Setup compete button
            setupCompeteButton();
            
            return true;
        }
        return false;
    } catch (error) {
        console.error('Error loading main content:', error);
        return false;
    }
}

async function loadIncludedContent(parentElement) {
    const includes = parentElement.querySelectorAll('[data-include]');
    console.log('Found includes:', includes.length);
    console.log('Element:', parentElement);
    console.log('Element HTML:', parentElement.innerHTML);
    
    const includePromises = Array.from(includes).map(async include => {
        const path = include.getAttribute('data-include');
        console.log('Loading included content from path:', path);
        
        try {
            // Remove leading slash if present
            const normalizedPath = path.startsWith('/') ? path.slice(1) : path;
            console.log('Normalized path:', normalizedPath);
            
            const response = await fetch(normalizedPath, {
                method: 'GET',
                headers: {
                    'Accept': 'text/html',
                    'Cache-Control': 'no-cache'
                }
            });
            
            if (!response.ok) {
                console.error(`Failed to load content from ${normalizedPath}:`, response.status, response.statusText);
                console.error('Response:', response);
                throw new Error(`Failed to load included content: ${response.status}`);
            }
            
            const html = await response.text();
            console.log(`Loaded HTML content from ${normalizedPath}, length:`, html.length);
            console.log('Content:', html);
            
            include.innerHTML = html;
            console.log(`Set innerHTML for element with path ${normalizedPath}`);
            console.log('Updated element:', include);
            
            // Recursively load any nested includes
            await loadIncludedContent(include);
            return true;
        } catch (error) {
            console.error(`Error loading included content from ${path}:`, error);
            console.error('Stack trace:', error.stack);
            return false;
        }
    });
    return Promise.all(includePromises);
}

async function loadWalletModals() {
    try {
        console.log('Loading wallet modals...');
        const response = await fetch('src/components/wallet-modals.html');
        if (!response.ok) {
            throw new Error(`Failed to load wallet modals: ${response.status}`);
        }
        const html = await response.text();
        console.log('Loaded wallet modals HTML length:', html.length);
        
        const modalsElement = document.getElementById('walletModals');
        if (modalsElement) {
            modalsElement.innerHTML = html;
            
            // Load included content
            console.log('Loading included content for wallet modals...');
            await loadIncludedContent(modalsElement);
            
            // Initialize modals after all content is loaded
            console.log('Initializing modals...');
            document.querySelectorAll('.modal').forEach(modal => {
                if (modal.id) {
                    console.log('Initializing modal:', modal.id);
                    initializeModal(modal.id);
                } else {
                    console.warn('Found modal without ID, skipping initialization');
                }
            });

            // Verify critical modals are loaded
            const criticalModals = ['walletSelectionModal', 'passwordSetupModal', 'seedModal'];
            for (const modalId of criticalModals) {
                const modal = document.getElementById(modalId);
                if (!modal) {
                    console.error(`Critical modal ${modalId} not found after loading`);
                    throw new Error(`Critical modal ${modalId} not found`);
                }
                console.log(`Critical modal ${modalId} loaded successfully`);
            }

            // Only set up wallet selection events if not already initialized
            const walletSelectionModal = document.getElementById('walletSelectionModal');
            if (walletSelectionModal && !walletSelectionModal.hasAttribute('data-events-initialized')) {
                console.log('Setting up initial wallet selection events...');
                const availableWallets = detectAvailableWallets();
                setupWalletSelectionEvents(availableWallets);
                walletSelectionModal.setAttribute('data-events-initialized', 'true');
                console.log('Initial wallet selection events setup complete');
            } else {
                console.log('Wallet selection events already initialized, skipping setup');
            }

            return true;
        }
        return false;
    } catch (error) {
        console.error('Error loading wallet modals:', error);
        return false;
    }
}

async function initializeApp() {
    try {
        console.log('Initializing app...');
        
        // Get the app element
        const appElement = document.getElementById('app');
        console.log('App element:', appElement);
        
        // Load included content first
        console.log('Loading included content...');
        const includedContentLoaded = await loadIncludedContent(appElement);
        if (!includedContentLoaded.every(Boolean)) {
            console.error('Some included content failed to load');
            throw new Error('Failed to load included content');
        }
        console.log('All included content loaded successfully');

        // Initialize header first since it's critical
        console.log('Initializing header...');
        initializeHeader();
        
        // Load main content
        console.log('Loading main content...');
        const mainContentLoaded = await loadMainContent();
        if (!mainContentLoaded) {
            throw new Error('Failed to load main content');
        }

        // Load wallet modals
        console.log('Loading wallet modals...');
        const walletModalsLoaded = await loadWalletModals();
        if (!walletModalsLoaded) {
            throw new Error('Failed to load wallet modals');
        }

        // Initialize blocks and submissions
        console.log('Initializing blocks...');
        initializeBlocks();

        console.log('Initializing submissions...');
        initializeSubmissions();

        // Initialize wallet UI
        console.log('Initializing wallet UI...');
        await initializeWalletUI();

        // Initialize seed modal
        const seedModal = document.getElementById('seedModal');
        if (!seedModal) {
            console.error('Seed modal not found after loading');
            throw new Error('Critical modal seedModal not found');
        }
        console.log('Found seed modal, initializing...');
        
        // Initialize seed modal
        initializeSeedModal();
        console.log('Seed modal initialized');

<<<<<<< HEAD
        // Initialize video uploader
        console.log('Initializing video uploader...');
        new VideoUploader();
        console.log('Video uploader initialized');

        // Show wallet selection
        showWalletSelection();
=======
        // Attempt to restore session from localStorage
        console.log('Attempting to restore session...');
        const sessionRestored = await restoreSession();
        console.log('Session restore result:', sessionRestored);
>>>>>>> 794eaa94
        
        console.log('App initialization complete');
        
    } catch (error) {
        console.error('Error initializing app:', error);
        showError('Failed to initialize app');
    }
}

async function restoreSession() {
    try {
        console.log('Attempting to restore wallet session...');
        
        // Check if we have a wallet initialized
        const isWalletInitialized = sessionStorage.getItem('wallet_initialized') === 'true';
        const walletType = sessionStorage.getItem('wallet_type');
        const walletAddress = sessionStorage.getItem('wallet_address');
        
        if (!isWalletInitialized || !walletType || !walletAddress) {
            console.log('No wallet session to restore');
            updateHeaderWalletButton(false);
            return;
        }
        
        console.log('Found existing wallet session:', { walletType, walletAddress });
        
        // Check if the wallet is available
        const availableWallets = detectAvailableWallets();
        if (!availableWallets[walletType]) {
            console.log('Wallet not available, cannot restore session');
            updateHeaderWalletButton(false);
            return;
        }
        
        // Try to initialize the wallet
        try {
            console.log('Attempting to initialize wallet...');
            const wallet = await initializeWallet(walletType);
            
            if (wallet) {
                console.log('Wallet reconnected successfully');
                
                // Initialize main wallet modal and its events
                const mainWalletModal = document.getElementById('mainWalletModal');
                if (mainWalletModal && !mainWalletModal.hasAttribute('data-initialized')) {
                    console.log('Initializing main wallet modal...');
                    setupMainWalletEvents();
                    mainWalletModal.setAttribute('data-initialized', 'true');
                }
                
                // Retrieve wallet balance
                let balance = 0;
                if (wallet.getBalance) {
                    try {
                        console.log('Retrieving wallet balance...');
                        balance = await wallet.getBalance();
                        console.log('Wallet balance:', balance);
                    } catch (error) {
                        console.error('Error retrieving wallet balance:', error);
                    }
                }
                
                // Update wallet UI with connected state and balance
                await updateWalletUI(balance);
                
                // Update header wallet button state
                updateHeaderWalletButton(true, balance);
                
                return true;
            }
        } catch (error) {
            console.error('Failed to restore wallet session:', error);
            // Clear session data on failure
            sessionStorage.removeItem('wallet_type');
            sessionStorage.removeItem('wallet_address');
            sessionStorage.removeItem('wallet_public_key');
            sessionStorage.removeItem('wallet_initialized');
            updateHeaderWalletButton(false);
        }
    } catch (error) {
        console.error('Error in restoreSession:', error);
        updateHeaderWalletButton(false);
    }
    return false;
}

function saveSessionState() {
    const session = getSession();

    if (session) {
        localStorage.setItem('memepire_wallet_session_state', JSON.stringify(session));
    }
}

function restoreSessionState() {
    const sessionState = localStorage.getItem('memepire_wallet_session_state');

    if (sessionState) {
        const session = JSON.parse(sessionState);
        updateSession(session);
        localStorage.removeItem('memepire_wallet_session_state');
    }
}

// Save session state before page unload
window.addEventListener('beforeunload', saveSessionState);

// Restore session state on page load
document.addEventListener('DOMContentLoaded', () => {
    restoreSessionState();
    initializeApp();
});

// Initialize submissions refresh
setInterval(() => {
    try {
        initializeSubmissions();
    } catch (error) {
        console.error('Error refreshing submissions:', error);
    }
}, 60000);
 <|MERGE_RESOLUTION|>--- conflicted
+++ resolved
@@ -7,12 +7,7 @@
 import { initializeSubmissions } from './submissions.js';
 import { initializeWalletUI } from './wallet/walletUIManager.js';
 import { setupMainWalletEvents } from './wallet/walletEvents.js';
-<<<<<<< HEAD
 import { VideoUploader } from './video-upload';
-=======
-import { updateWalletUI } from './wallet/walletUIManager.js';
-import { updateHeaderWalletButton, initializeHeader } from './header.js';
->>>>>>> 794eaa94
 
 // Initialize main wallet modal when loaded
 function initializeMainWalletModal() {
@@ -256,7 +251,6 @@
         initializeSeedModal();
         console.log('Seed modal initialized');
 
-<<<<<<< HEAD
         // Initialize video uploader
         console.log('Initializing video uploader...');
         new VideoUploader();
@@ -264,13 +258,7 @@
 
         // Show wallet selection
         showWalletSelection();
-=======
-        // Attempt to restore session from localStorage
-        console.log('Attempting to restore session...');
-        const sessionRestored = await restoreSession();
-        console.log('Session restore result:', sessionRestored);
->>>>>>> 794eaa94
-        
+
         console.log('App initialization complete');
         
     } catch (error) {
